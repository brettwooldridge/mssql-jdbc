--- conflicted
+++ resolved
@@ -4688,205 +4688,7 @@
                             }
                         }
                     }
-<<<<<<< HEAD
                     writeInternalTVPRowValues(jdbcType, currentColumnStringValue, currentObject, columnPair, false);
-=======
-                    try {
-                        switch (jdbcType) {
-                            case BIGINT:
-                                if (null == currentColumnStringValue)
-                                    writeByte((byte) 0);
-                                else {
-                                    writeByte((byte) 8);
-                                    writeLong(Long.valueOf(currentColumnStringValue));
-                                }
-                                break;
-
-                            case BIT:
-                                if (null == currentColumnStringValue)
-                                    writeByte((byte) 0);
-                                else {
-                                    writeByte((byte) 1);
-                                    writeByte((byte) (Boolean.valueOf(currentColumnStringValue) ? 1 : 0));
-                                }
-                                break;
-
-                            case INTEGER:
-                                if (null == currentColumnStringValue)
-                                    writeByte((byte) 0);
-                                else {
-                                    writeByte((byte) 4);
-                                    writeInt(Integer.valueOf(currentColumnStringValue));
-                                }
-                                break;
-
-                            case SMALLINT:
-                            case TINYINT:
-                                if (null == currentColumnStringValue)
-                                    writeByte((byte) 0);
-                                else {
-                                    writeByte((byte) 2); // length of datatype
-                                    writeShort(Short.valueOf(currentColumnStringValue));
-                                }
-                                break;
-
-                            case DECIMAL:
-                            case NUMERIC:
-                                if (null == currentColumnStringValue)
-                                    writeByte((byte) 0);
-                                else {
-                                    writeByte((byte) TDSWriter.BIGDECIMAL_MAX_LENGTH); // maximum length
-                                    BigDecimal bdValue = new BigDecimal(currentColumnStringValue);
-
-                                    /*
-                                     * setScale of all BigDecimal value based on metadata as scale is not sent seperately for individual value. Use
-                                     * the rounding used in Server. Say, for BigDecimal("0.1"), if scale in metdadata is 0, then ArithmeticException
-                                     * would be thrown if RoundingMode is not set
-                                     */
-                                    bdValue = bdValue.setScale(columnPair.getValue().scale, RoundingMode.HALF_UP);
-
-                                    byte[] valueBytes = DDC.convertBigDecimalToBytes(bdValue, bdValue.scale());
-
-                                    // 1-byte for sign and 16-byte for integer
-                                    byte[] byteValue = new byte[17];
-
-                                    // removing the precision and scale information from the valueBytes array
-                                    System.arraycopy(valueBytes, 2, byteValue, 0, valueBytes.length - 2);
-                                    writeBytes(byteValue);
-                                }
-                                break;
-
-                            case DOUBLE:
-                                if (null == currentColumnStringValue)
-                                    writeByte((byte) 0); // len of data bytes
-                                else {
-                                    writeByte((byte) 8); // len of data bytes
-                                    long bits = Double.doubleToLongBits(Double.valueOf(currentColumnStringValue));
-                                    long mask = 0xFF;
-                                    int nShift = 0;
-                                    for (int i = 0; i < 8; i++) {
-                                        writeByte((byte) ((bits & mask) >> nShift));
-                                        nShift += 8;
-                                        mask = mask << 8;
-                                    }
-                                }
-                                break;
-
-                            case FLOAT:
-                            case REAL:
-                                if (null == currentColumnStringValue)
-                                    writeByte((byte) 0); // actual length (0 == null)
-                                else {
-                                    writeByte((byte) 4); // actual length
-                                    writeInt(Float.floatToRawIntBits(Float.valueOf(currentColumnStringValue)));
-                                }
-                                break;
-
-                            case DATE:
-                            case TIME:
-                            case TIMESTAMP:
-                            case DATETIMEOFFSET:
-                            case TIMESTAMP_WITH_TIMEZONE:
-                            case TIME_WITH_TIMEZONE:
-                            case CHAR:
-                            case VARCHAR:
-                            case NCHAR:
-                            case NVARCHAR:
-                            case LONGVARCHAR:
-                            case LONGNVARCHAR:
-                            case SQLXML:
-                                isShortValue = (2L * columnPair.getValue().precision) <= DataTypes.SHORT_VARTYPE_MAX_BYTES;
-                                isNull = (null == currentColumnStringValue);
-                                dataLength = isNull ? 0 : currentColumnStringValue.length() * 2;
-                                if (!isShortValue) {
-                                    // check null
-                                    if (isNull)
-                                        // Null header for v*max types is 0xFFFFFFFFFFFFFFFF.
-                                        writeLong(0xFFFFFFFFFFFFFFFFL);
-                                    else if (DataTypes.UNKNOWN_STREAM_LENGTH == dataLength)
-                                        // Append v*max length.
-                                        // UNKNOWN_PLP_LEN is 0xFFFFFFFFFFFFFFFE
-                                        writeLong(0xFFFFFFFFFFFFFFFEL);
-                                    else
-                                        // For v*max types with known length, length is <totallength8><chunklength4>
-                                        writeLong(dataLength);
-                                    if (!isNull) {
-                                        if (dataLength > 0) {
-                                            writeInt(dataLength);
-                                            writeString(currentColumnStringValue);
-                                        }
-                                        // Send the terminator PLP chunk.
-                                        writeInt(0);
-                                    }
-                                }
-                                else {
-                                    if (isNull)
-                                        writeShort((short) -1); // actual len
-                                    else {
-                                        writeShort((short) dataLength);
-                                        writeString(currentColumnStringValue);
-                                    }
-                                }
-                                break;
-
-                            case BINARY:
-                            case VARBINARY:
-                            case LONGVARBINARY:
-                                // Handle conversions as done in other types.
-                                isShortValue = columnPair.getValue().precision <= DataTypes.SHORT_VARTYPE_MAX_BYTES;
-                                isNull = (null == currentObject);
-                                if (currentObject instanceof String)
-                                    dataLength = isNull ? 0 : (toByteArray(currentObject.toString())).length;
-                                else
-                                    dataLength = isNull ? 0 : ((byte[]) currentObject).length;
-                                if (!isShortValue) {
-                                    // check null
-                                    if (isNull)
-                                        // Null header for v*max types is 0xFFFFFFFFFFFFFFFF.
-                                        writeLong(0xFFFFFFFFFFFFFFFFL);
-                                    else if (DataTypes.UNKNOWN_STREAM_LENGTH == dataLength)
-                                        // Append v*max length.
-                                        // UNKNOWN_PLP_LEN is 0xFFFFFFFFFFFFFFFE
-                                        writeLong(0xFFFFFFFFFFFFFFFEL);
-                                    else
-                                        // For v*max types with known length, length is <totallength8><chunklength4>
-                                        writeLong(dataLength);
-                                    if (!isNull) {
-                                        if (dataLength > 0) {
-                                            writeInt(dataLength);
-                                            if (currentObject instanceof String)
-                                                writeBytes(toByteArray(currentObject.toString()));
-                                            else
-                                                writeBytes((byte[]) currentObject);
-                                        }
-                                        // Send the terminator PLP chunk.
-                                        writeInt(0);
-                                    }
-                                }
-                                else {
-                                    if (isNull)
-                                        writeShort((short) -1); // actual len
-                                    else {
-                                        writeShort((short) dataLength);
-                                        if (currentObject instanceof String)
-                                            writeBytes(toByteArray(currentObject.toString()));
-                                        else
-                                            writeBytes((byte[]) currentObject);
-                                    }
-                                }
-                                break;
-
-                            default:
-                                assert false : "Unexpected JDBC type " + jdbcType.toString();
-                        }
-                    }
-                    catch (IllegalArgumentException e) {
-                        throw new SQLServerException(SQLServerException.getErrString("R_errorConvertingValue"), e);
-                    }
-                    catch (ArrayIndexOutOfBoundsException e) {
-                        throw new SQLServerException(SQLServerException.getErrString("R_CSVDataSchemaMismatch"), e);
-                    }
->>>>>>> a8ef027d
                     currentColumn++;
                 }
 
