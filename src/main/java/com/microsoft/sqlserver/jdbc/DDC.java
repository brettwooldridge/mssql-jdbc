--- conflicted
+++ resolved
@@ -232,11 +232,7 @@
                 return new BigDecimal(Float.toString(floatVal));
             case FLOAT:
             case DOUBLE:
-<<<<<<< HEAD
                 return (Float.valueOf(floatVal)).doubleValue();
-=======
-                return ((Float)floatVal).doubleValue();
->>>>>>> 5d15edb7
             case BINARY:
                 return convertIntToBytes(Float.floatToRawIntBits(floatVal), 4);
             default:
@@ -279,11 +275,7 @@
             case DOUBLE:
                 return doubleVal;
             case REAL:
-<<<<<<< HEAD
                 return (Double.valueOf(doubleVal)).floatValue();
-=======
-                return ((Double)doubleVal).floatValue();
->>>>>>> 5d15edb7
             case INTEGER:
                 return (int) doubleVal;
             case SMALLINT: // small and tinyint returned as short
