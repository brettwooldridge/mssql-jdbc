// ---------------------------------------------------------------------------------------------------------------------------------
// File: PrepUtil.java
//
//
// Microsoft JDBC Driver for SQL Server
// Copyright(c) Microsoft Corporation
// All rights reserved.
// MIT License
// Permission is hereby granted, free of charge, to any person obtaining a copy
// of this software and associated documentation files(the "Software"),
// to deal in the Software without restriction, including without limitation the
// rights to use, copy, modify, merge, publish, distribute, sublicense,
// and / or sell copies of the Software, and to permit persons to whom the
// Software is furnished to do so, subject to the following conditions :
// The above copyright notice and this permission notice shall be included in
// all copies or substantial portions of the Software.
// THE SOFTWARE IS PROVIDED *AS IS*, WITHOUT WARRANTY OF ANY KIND, EXPRESS OR
// IMPLIED, INCLUDING BUT NOT LIMITED TO THE WARRANTIES OF MERCHANTABILITY,
// FITNESS FOR A PARTICULAR PURPOSE AND NONINFRINGEMENT.IN NO EVENT SHALL THE
// AUTHORS OR COPYRIGHT HOLDERS BE LIABLE FOR ANY CLAIM, DAMAGES OR OTHER
// LIABILITY, WHETHER IN AN ACTION OF CONTRACT, TORT OR OTHERWISE, ARISING FROM,
// OUT OF OR IN CONNECTION WITH THE SOFTWARE OR THE USE OR OTHER DEALINGS
// IN THE SOFTWARE.
// ---------------------------------------------------------------------------------------------------------------------------------

package com.microsoft.sqlserver.testframework;

import java.sql.DriverManager;
import java.sql.SQLException;
import java.util.Properties;

import com.microsoft.sqlserver.jdbc.SQLServerConnection;

/**
<<<<<<< HEAD
 * Utility Class for Tests.
 * This will contains methods like Create Table, Drop Table, Initialize connection, create statement etc. logger settings etc.
 * TODO : We can delete PrepUtil & move getConnection method in {@link DBEngine} 
 * @since 6.1.2
=======
 * Utility Class for Tests. This will contains methods like Create Table, Drop
 * Table, Initialize connection, create statement etc. logger settings etc.
>>>>>>> 0a8344e1
 */
public class PrepUtil {

    private PrepUtil() {
        // Just hide to restrict constructor invocation.
    }

    /**
     * It will create {@link SQLServerConnection} TODO : Think of AE
     * functionality on off etc.
     * 
     * @param connectionString
     * @param info
     * @return {@link SQLServerConnection}
     * @throws SQLException
     * @throws ClassNotFoundException
     */
    public static SQLServerConnection getConnection(String connectionString, Properties info)
            throws SQLException, ClassNotFoundException {
        Class.forName("com.microsoft.sqlserver.jdbc.SQLServerDriver");
        return (SQLServerConnection) DriverManager.getConnection(connectionString, info);
    }

    /**
     * It will create {@link SQLServerConnection}
     * 
     * @param connectionString
     * @return {@link SQLServerConnection}
     * @throws SQLException
     * @throws ClassNotFoundException
     */
    public static SQLServerConnection getConnection(String connectionString)
            throws SQLException, ClassNotFoundException {
        return getConnection(connectionString, null);
    }

}<|MERGE_RESOLUTION|>--- conflicted
+++ resolved
@@ -1,28 +1,10 @@
-// ---------------------------------------------------------------------------------------------------------------------------------
-// File: PrepUtil.java
-//
-//
-// Microsoft JDBC Driver for SQL Server
-// Copyright(c) Microsoft Corporation
-// All rights reserved.
-// MIT License
-// Permission is hereby granted, free of charge, to any person obtaining a copy
-// of this software and associated documentation files(the "Software"),
-// to deal in the Software without restriction, including without limitation the
-// rights to use, copy, modify, merge, publish, distribute, sublicense,
-// and / or sell copies of the Software, and to permit persons to whom the
-// Software is furnished to do so, subject to the following conditions :
-// The above copyright notice and this permission notice shall be included in
-// all copies or substantial portions of the Software.
-// THE SOFTWARE IS PROVIDED *AS IS*, WITHOUT WARRANTY OF ANY KIND, EXPRESS OR
-// IMPLIED, INCLUDING BUT NOT LIMITED TO THE WARRANTIES OF MERCHANTABILITY,
-// FITNESS FOR A PARTICULAR PURPOSE AND NONINFRINGEMENT.IN NO EVENT SHALL THE
-// AUTHORS OR COPYRIGHT HOLDERS BE LIABLE FOR ANY CLAIM, DAMAGES OR OTHER
-// LIABILITY, WHETHER IN AN ACTION OF CONTRACT, TORT OR OTHERWISE, ARISING FROM,
-// OUT OF OR IN CONNECTION WITH THE SOFTWARE OR THE USE OR OTHER DEALINGS
-// IN THE SOFTWARE.
-// ---------------------------------------------------------------------------------------------------------------------------------
-
+/*
+ * Microsoft JDBC Driver for SQL Server
+ * 
+ * Copyright(c) 2016 Microsoft Corporation All rights reserved.
+ * 
+ * This program is made available under the terms of the MIT License. See the LICENSE file in the project root for more information.
+ */
 package com.microsoft.sqlserver.testframework;
 
 import java.sql.DriverManager;
@@ -32,15 +14,12 @@
 import com.microsoft.sqlserver.jdbc.SQLServerConnection;
 
 /**
-<<<<<<< HEAD
- * Utility Class for Tests.
- * This will contains methods like Create Table, Drop Table, Initialize connection, create statement etc. logger settings etc.
- * TODO : We can delete PrepUtil & move getConnection method in {@link DBEngine} 
+ * Utility Class for Tests. This will contains methods like Create Table, Drop Table, Initialize connection, create statement etc. logger settings
+ * etc.
+ * 
+ * TODO : We can delete PrepUtil & move getConnection method in {@link DBEngine}
+ * 
  * @since 6.1.2
-=======
- * Utility Class for Tests. This will contains methods like Create Table, Drop
- * Table, Initialize connection, create statement etc. logger settings etc.
->>>>>>> 0a8344e1
  */
 public class PrepUtil {
 
@@ -49,8 +28,7 @@
     }
 
     /**
-     * It will create {@link SQLServerConnection} TODO : Think of AE
-     * functionality on off etc.
+     * It will create {@link SQLServerConnection} TODO : Think of AE functionality on off etc.
      * 
      * @param connectionString
      * @param info
@@ -58,8 +36,7 @@
      * @throws SQLException
      * @throws ClassNotFoundException
      */
-    public static SQLServerConnection getConnection(String connectionString, Properties info)
-            throws SQLException, ClassNotFoundException {
+    public static SQLServerConnection getConnection(String connectionString, Properties info) throws SQLException, ClassNotFoundException {
         Class.forName("com.microsoft.sqlserver.jdbc.SQLServerDriver");
         return (SQLServerConnection) DriverManager.getConnection(connectionString, info);
     }
@@ -72,8 +49,7 @@
      * @throws SQLException
      * @throws ClassNotFoundException
      */
-    public static SQLServerConnection getConnection(String connectionString)
-            throws SQLException, ClassNotFoundException {
+    public static SQLServerConnection getConnection(String connectionString) throws SQLException, ClassNotFoundException {
         return getConnection(connectionString, null);
     }
 
