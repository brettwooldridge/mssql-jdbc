--- conflicted
+++ resolved
@@ -8,21 +8,20 @@
 services:
   - mssql2016
   
-<<<<<<< HEAD
 install:
   - ps: Write-Host 'Installing JCE with powershell'
   - ps: cd AppVeyorJCE
   - ps: choco pack
   - ps: choco install jce -fdv -s . -y -failonstderr
   - ps: cd..
-=======
+
 cache:
   - C:\Users\appveyor\.m2 -> pom.xml
->>>>>>> f393f426
 
 build_script:
   - mvn install -DskipTests=true -Dmaven.javadoc.skip=true -B -V -Pbuild41
   - mvn install -DskipTests=true -Dmaven.javadoc.skip=true -B -V -Pbuild42
+  
 test_script:
   - mvn test -B -Pbuild41
   - mvn test -B -Pbuild42